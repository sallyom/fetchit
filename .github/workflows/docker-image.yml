name: Fetchit Build and test

on:
  push:
    branches: [ main ]
  pull_request:
    branches: [ main ]

jobs:

  build:

    runs-on: ubuntu-latest

    steps:
      - uses: actions/checkout@v2

      - name: Install required packages
        run: sudo apt install curl
      
      - name: Build the image
        run: go mod tidy && go mod vendor && docker build . --file Dockerfile --tag quay.io/fetchit/fetchit-amd:latest
    
      - name: Export image
        run: docker save -o /tmp/fetchit.tar quay.io/fetchit/fetchit-amd:latest

      - name: Save container as artifact
        uses: actions/upload-artifact@v1
        with:
          name: fetchit-image
          path: /tmp/fetchit.tar

  build-ansible-amd:
    runs-on: ubuntu-latest
    steps:
      - uses: actions/checkout@v2

      - name: Build the image
        run: go mod tidy && go mod vendor && make build-ansible-cross-build-linux-amd64

      - name: docker list images
        run: docker images

      - name: Export image
        run: podman save -o /tmp/ansible-amd.tar quay.io/fetchit/fetchit-ansible-amd:latest

      - name: Save container as artifact
        uses: actions/upload-artifact@v1
        with:
          name: ansible-image-amd
          path: /tmp/ansible-amd.tar

  build-ansible-arm:
    runs-on: ubuntu-latest
    needs: [ build, raw-validate, fetchit-config-target-no-config-validate, fetchit-config-reload-validate, default-volume-validate, clean-validate, kube-validate, systemd-validate, systemd-enable-validate, systemd-user-enable-validate, systemd-autoupdate-validate, systemd-restart-validate, systemd-validate-exact-file, multi-engine-validate, make-change-to-repo, filetransfer-validate, filetransfer-validate-exact-file, ansible-validate ]
    if: >
      (github.event_name == 'push' || github.event_name == 'schedule') &&
      (github.ref == 'refs/heads/main' || startsWith(github.ref, 'refs/tags/v'))
    steps:
      - uses: actions/checkout@v2

      - name: update system
        run: sudo apt-get update

      - name: Install required packages
        run: sudo apt install podman build-essential qemu-user qemu-user-static

      - name: Build the image
        run: go mod tidy && go mod vendor && CTR_CMD=podman make build-ansible-cross-build-linux-arm64

      - name: Export image
        run: podman save -o /tmp/ansible-arm.tar quay.io/fetchit/fetchit-ansible-arm:latest

      - name: Save container as artifact
        uses: actions/upload-artifact@v1
        with:
          name: ansible-image-arm
          path: /tmp/ansible-arm.tar

  pull-and-archive:
    runs-on: ubuntu-latest
    steps:
      - name: pull the colors image
        run: podman pull docker.io/mmumshad/simple-webapp-color:latest

      - name: archive the image
        run: podman save -o /tmp/colors.tar docker.io/mmumshad/simple-webapp-color:latest

      - name: save the container as an artifact
        uses: actions/upload-artifact@v1
        with:
          name: colors
          path: /tmp/colors.tar

  build-systemd-amd:
    runs-on: ubuntu-latest
    steps:
      - uses: actions/checkout@v2

      - name: Build the image
        run: go mod tidy && go mod vendor && make build-systemd-cross-build-linux-amd64

      - name: docker list images
        run: docker images

      - name: Export image
        run: podman save -o /tmp/systemd-amd.tar quay.io/fetchit/fetchit-systemd-amd:latest

      - name: Save container as artifact
        uses: actions/upload-artifact@v1
        with:
          name: systemd-image-amd
          path: /tmp/systemd-amd.tar

  build-systemd-arm:
    runs-on: ubuntu-latest
    needs: [ build, raw-validate, fetchit-config-target-no-config-validate, fetchit-config-reload-validate, default-volume-validate, clean-validate, kube-validate, systemd-validate, systemd-enable-validate, systemd-user-enable-validate, systemd-autoupdate-validate, systemd-restart-validate, systemd-validate-exact-file, multi-engine-validate, make-change-to-repo, filetransfer-validate, filetransfer-validate-exact-file, ansible-validate ]
    if: >
      (github.event_name == 'push' || github.event_name == 'schedule') &&
      (github.ref == 'refs/heads/main' || startsWith(github.ref, 'refs/tags/v'))
    steps:
      - uses: actions/checkout@v2

      - name: update system
        run: sudo apt-get update

      - name: Install required packages
        run: sudo apt install podman build-essential qemu-user qemu-user-static

      - name: Build the image
        run: go mod tidy && go mod vendor && CTR_CMD=podman make build-systemd-cross-build-linux-arm64

      - name: Export image
        run: podman save -o /tmp/systemd-arm.tar quay.io/fetchit/fetchit-systemd-arm:latest

      - name: Save container as artifact
        uses: actions/upload-artifact@v1
        with:
          name: systemd-image-arm
          path: /tmp/systemd-arm.tar

  fetchit-config-target-no-config-validate:
    runs-on: ubuntu-latest
    needs: [ build , pull-and-archive ]
    steps:
      - uses: actions/checkout@v2

      - name: Enable the podman socket
        run: sudo systemctl enable --now podman.socket

      - name: pull artifact
        uses: actions/download-artifact@v1
        with:
          name: fetchit-image
          path: /tmp

      - name: Load the image
        run: sudo podman load -i /tmp/fetchit.tar

      - name: pull artifact
        uses: actions/download-artifact@v1
        with:
          name: colors
          path: /tmp

      - name: Load the image
        run: sudo podman load -i /tmp/colors.tar

      - name: tag the image
        run: sudo podman tag quay.io/fetchit/fetchit-amd:latest quay.io/fetchit/fetchit:latest

      - name: create fetchit config directory
        run: sudo mkdir /root/.fetchit

      - name: Start fetchit
        run: sudo podman run -d --name fetchit -v /root/.fetchit:/opt/mount -e FETCHIT_CONFIG_URL=https://raw.githubusercontent.com/sallyom/fetchit/refactor-interface/examples/raw-config.yaml -v /run/podman/podman.sock:/run/podman/podman.sock --security-opt label=disable quay.io/fetchit/fetchit-amd:latest

      - name: identify colors container
        run: timeout 150 bash -c -- 'c=0 ; until [ $c -eq 2 ]; do c=$(sudo podman ps | grep colors | wc -l); done'

      - name: Logs
        if: always()
        run: sudo podman logs fetchit

      - name: verify container is running
        run: if [[ $(sudo podman ps | grep -v CON= | grep colors | wc -l) = "2" ]] ; then echo "Container successfully launched"; else exit 1; fi

      - name: Print the current running container
        run: sudo podman ps

  fetchit-config-reload-validate:
    runs-on: ubuntu-latest
    needs: [ build , pull-and-archive ]
    steps:
      - uses: actions/checkout@v2

      - name: Enable the podman socket
        run: sudo systemctl enable --now podman.socket

      - name: pull artifact
        uses: actions/download-artifact@v1
        with:
          name: fetchit-image
          path: /tmp

      - name: Load the image
        run: sudo podman load -i /tmp/fetchit.tar

      - name: pull artifact
        uses: actions/download-artifact@v1
        with:
          name: colors
          path: /tmp

      - name: Load the image
        run: sudo podman load -i /tmp/colors.tar

      - name: tag the image
        run: sudo podman tag quay.io/fetchit/fetchit-amd:latest quay.io/fetchit/fetchit:latest

      - name: move config file to default location
        run: sudo mkdir /root/.fetchit && sudo cp ./examples/config-url.yaml /root/.fetchit/config.yaml

      - name: Start fetchit
        run: sudo podman run -d --name fetchit -v /root/.fetchit/config.yaml:/opt/mount/config.yaml -v /run/podman/podman.sock:/run/podman/podman.sock --security-opt label=disable quay.io/fetchit/fetchit-amd:latest
        
      - name: identify colors container
        run: timeout 150 bash -c -- 'c=0 ; until [ $c -eq 2 ]; do c=$(sudo podman ps | grep colors | wc -l); done'

      - name: Logs
        if: always()
        run: sudo podman logs fetchit

      - name: verify container is running
        run: if [[ $(sudo podman ps | grep -v CON= | grep colors | wc -l) = "2" ]] ; then echo "Container successfully launched"; else exit 1; fi

      - name: Print the current running container
        run: sudo podman ps

  fetchit-config-reload-skew-validate:
    runs-on: ubuntu-latest
    needs: [ build , pull-and-archive ]
    steps:
      - uses: actions/checkout@v2

      - name: Enable the podman socket
        run: sudo systemctl enable --now podman.socket

      - name: pull artifact
        uses: actions/download-artifact@v1
        with:
          name: fetchit-image
          path: /tmp

      - name: Load the image
        run: sudo podman load -i /tmp/fetchit.tar

      - name: pull artifact
        uses: actions/download-artifact@v1
        with:
          name: colors
          path: /tmp

      - name: Load the image
        run: sudo podman load -i /tmp/colors.tar

      - name: tag the image
        run: sudo podman tag quay.io/fetchit/fetchit-amd:latest quay.io/fetchit/fetchit:latest

      - name: move config file to default location
        run: sudo mkdir /root/.fetchit && sudo cp ./examples/config-url-with-skew.yaml /root/.fetchit/config.yaml

      - name: Start fetchit
        run: sudo podman run -d --name fetchit -v /root/.fetchit/config.yaml:/opt/mount/config.yaml -v /run/podman/podman.sock:/run/podman/podman.sock --security-opt label=disable quay.io/fetchit/fetchit-amd:latest
        
      - name: identify colors container
        run: timeout 150 bash -c -- 'c=0 ; until [ $c -eq 2 ]; do c=$(sudo podman ps | grep colors | wc -l); done'

      - name: Logs
        if: always()
        run: sudo podman logs fetchit

      - name: verify container is running
        run: if [[ $(sudo podman ps | grep -v CON= | grep colors | wc -l) = "2" ]] ; then echo "Container successfully launched"; else exit 1; fi

      - name: Print the current running container
        run: sudo podman ps

  raw-validate:
    runs-on: ubuntu-latest
    needs: [ build , pull-and-archive ]
    steps:
      - uses: actions/checkout@v2
        
      - name: Enable the podman socket
        run: sudo systemctl enable --now podman.socket

      - name: pull artifact
        uses: actions/download-artifact@v1
        with:
          name: fetchit-image
          path: /tmp

      - name: Load the image
        run: sudo podman load -i /tmp/fetchit.tar

      - name: pull artifact
        uses: actions/download-artifact@v1
        with:
          name: colors
          path: /tmp

      - name: Load the image
        run: sudo podman load -i /tmp/colors.tar

      - name: tag the image
        run: sudo podman tag quay.io/fetchit/fetchit-amd:latest quay.io/fetchit/fetchit:latest
        
      - name: Start fetchit
        run: sudo podman run -d --name fetchit -v ./examples/raw-config.yaml:/opt/mount/config.yaml -v /run/podman/podman.sock:/run/podman/podman.sock --security-opt label=disable quay.io/fetchit/fetchit-amd:latest
        
      - name: identify colors container
        run: timeout 150 bash -c -- 'c=0 ; until [ $c -eq 2 ]; do c=$(sudo podman ps | grep colors | wc -l); done'
        
      - name: Logs
        if: always()
        run: sudo podman logs fetchit

      - name: verify container is running
        run: if [[ $(sudo podman ps | grep -v CON= | grep colors | wc -l) = "2" ]] ; then echo "Container successfully launched"; else exit 1; fi

      - name: Print the current running container
        run: sudo podman ps

      - name: Check the capabilities of cap1
        run: if [[ $(sudo podman container inspect cap1 --format {{.EffectiveCaps}} | grep NET_ADMIN | wc -l) = "1" ]] ; then echo "Container successfully launched"; else exit 1; fi

      - name: Check that no capabilities exist for cap2
        run: if [[ $(sudo podman container inspect cap2 --format {{.EffectiveCaps}} | jq length) = "0" ]] ; then echo "Container successfully launched"; else exit 1; fi

  default-volume-validate:
    runs-on: ubuntu-latest
    needs: [ build , pull-and-archive ]
    steps:
      - uses: actions/checkout@v2
        
      - name: Enable the podman socket
        run: sudo systemctl enable --now podman.socket

      - name: pull artifact
        uses: actions/download-artifact@v1
        with:
          name: fetchit-image
          path: /tmp

      - name: Load the image
        run: sudo podman load -i /tmp/fetchit.tar

      - name: pull artifact
        uses: actions/download-artifact@v1
        with:
          name: colors
          path: /tmp

      - name: Load the image
        run: sudo podman load -i /tmp/colors.tar

      - name: tag the image
        run: sudo podman tag quay.io/fetchit/fetchit-amd:latest quay.io/fetchit/fetchit:latest
        
      - name: Start fetchit
        run: sudo podman run -d --name fetchit -v ./examples/default-volume.yaml:/opt/mount/config.yaml -v /run/podman/podman.sock:/run/podman/podman.sock --security-opt label=disable quay.io/fetchit/fetchit-amd:latest
        
      - name: identify colors container
        run: timeout 150 bash -c -- 'c=0 ; until [ $c -eq 2 ]; do c=$(sudo podman ps | grep colors | wc -l); done'
        
      - name: Logs
        if: always()
        run: sudo podman logs fetchit

      - name: verify container is running
        run: if [[ $(sudo podman ps | grep -v CON= | grep colors | wc -l) = "2" ]] ; then echo "Container successfully launched"; else exit 1; fi

      - name: Print the current running container
        run: sudo podman ps

      - name: verify fetchit-volume is volume name
        run: if [[ $(sudo podman volume inspect fetchit-volume) ]] ; then echo "Fetchit successfully used default volume name"; else exit 1; fi

  filetransfer-validate:
    runs-on: ubuntu-latest
    needs: [ build , pull-and-archive ]
    steps:
      - uses: actions/checkout@v2

      - name: Enable the podman socket
        run: sudo systemctl enable --now podman.socket

      - name: pull artifact
        uses: actions/download-artifact@v1
        with:
          name: fetchit-image
          path: /tmp

      - name: Load the image
        run: sudo podman load -i /tmp/fetchit.tar

      - name: Create destination directory
        run: sudo mkdir /tmp/ft

      - name: tag the image
        run: sudo podman tag quay.io/fetchit/fetchit-amd:latest quay.io/fetchit/fetchit:latest

      - name: Start fetchit
        run: sudo podman run -d --name fetchit -v fetchit-volume:/opt -v ./examples/filetransfer-config.yaml:/opt/mount/config.yaml -v /run/podman/podman.sock:/run/podman/podman.sock --security-opt label=disable quay.io/fetchit/fetchit-amd:latest

      - name: Wait for fetchit to deploy
        run: timeout 150 bash -c "until [ -f /tmp/ft/anotherfile.txt ]; do sleep 2; done"

      - name: Wait for fetchit to deploy
        run: timeout 150 bash -c "until [ -f /tmp/ft/hello.txt ]; do sleep 2; done"

      - name: Logs
        if: always()
        run: sudo podman logs fetchit

      - name: ensure container is gone
        run: sudo podman ps -a

  filetransfer-validate-exact-file:
    runs-on: ubuntu-latest
    needs: [ build , pull-and-archive ]
    steps:
      - uses: actions/checkout@v2

      - name: Enable the podman socket
        run: sudo systemctl enable --now podman.socket

      - name: pull artifact
        uses: actions/download-artifact@v1
        with:
          name: fetchit-image
          path: /tmp

      - name: Load the image
        run: sudo podman load -i /tmp/fetchit.tar

      - name: Create destination directory
        run: sudo mkdir -p /tmp/ft/single

      - name: tag the image
        run: sudo podman tag quay.io/fetchit/fetchit-amd:latest quay.io/fetchit/fetchit:latest

      - name: Start fetchit
        run: sudo podman run -d --name fetchit -v fetchit-volume:/opt -v ./examples/filetransfer-config-single-file.yaml:/opt/mount/config.yaml -v /run/podman/podman.sock:/run/podman/podman.sock --security-opt label=disable quay.io/fetchit/fetchit-amd:latest

      - name: Wait for fetchit to deploy
        run: timeout 150 bash -c "until [ -f /tmp/ft/single/hello.txt ]; do sleep 2; done"

      - name: Logs
        if: always()
        run: sudo podman logs fetchit

      - name: ensure container is gone
        run: sudo podman ps -a

  systemd-validate:
    runs-on: ubuntu-latest
    needs: [ build, build-systemd-amd ]
    steps:
      - uses: actions/checkout@v2
 
      - name: Enable the podman socket
        run: sudo systemctl enable --now podman.socket

      - name: pull artifact
        uses: actions/download-artifact@v1
        with:
          name: fetchit-image
          path: /tmp

      - name: Load the image
        run: sudo podman load -i /tmp/fetchit.tar

      - name: tag the image
        run: sudo podman tag quay.io/fetchit/fetchit-amd:latest quay.io/fetchit/fetchit:latest

      - name: Start fetchit
        run: sudo podman run -d --name fetchit -v fetchit-volume:/opt -v ./examples/systemd-config.yaml:/opt/mount/config.yaml -v /run/podman/podman.sock:/run/podman/podman.sock --security-opt label=disable quay.io/fetchit/fetchit-amd:latest
        
      - name: Wait for fetchit to deploy
        run: timeout 150 bash -c "until [ -f /etc/systemd/system/httpd.service ]; do sleep 2; done"

      - name: Logs
        if: always()
        run: sudo podman logs fetchit

      - name: ensure systemd container is gone
        run: sudo podman ps -a

  systemd-autoupdate-validate:
    runs-on: ubuntu-latest
    needs: [ build , build-systemd-amd ]
    steps:
      - uses: actions/checkout@v2

      - name: Enable the podman socket
        run: sudo systemctl enable --now podman.socket

      - name: pull artifact
        uses: actions/download-artifact@v1
        with:
          name: fetchit-image
          path: /tmp

      - name: Load the autoupdate timer & service
        run: sudo cp examples/systemd/podman-auto-update.service /usr/lib/systemd/system/ && sudo cp examples/systemd/podman-auto-update.timer /usr/lib/systemd/system/ && sudo systemctl daemon-reload

      - name: Load the autoupdate timer drop-in file
        run: sudo mkdir /etc/systemd/system/podman-auto-update.timer.d && sudo cp examples/systemd/podman-auto-update.timer.d-override.conf /etc/systemd/system/podman-auto-update.timer.d/override.conf && sudo systemctl daemon-reload

<<<<<<< HEAD
      - name: start podman auto-update timer
        run: sudo systemctl restart podman-auto-update.timer
=======
      - name: check the service
        run: sudo systemctl status podman-auto-update.timer
>>>>>>> a079d2d9

      - name: Load the image
        run: sudo podman load -i /tmp/fetchit.tar

      - name: tag the image
        run: sudo podman tag quay.io/fetchit/fetchit-amd:latest quay.io/fetchit/fetchit:latest

      - name: pull systemd amd artifact
        uses: actions/download-artifact@v1
        with:
          name: systemd-image-amd
          path: /tmp

      - name: Load the systemd image
        run: sudo podman load -i /tmp/systemd-amd.tar

      - name: tag the image
        run: sudo podman tag quay.io/fetchit/fetchit-systemd-amd:latest quay.io/fetchit/fetchit-systemd:latest

      - name: Start fetchit
        run: sudo podman run -d --name fetchit -v fetchit-volume:/opt -v ./examples/systemd-autoupdate.yaml:/opt/mount/config.yaml -v /run/podman/podman.sock:/run/podman/podman.sock --security-opt label=disable quay.io/fetchit/fetchit-amd:latest

      - name: Logs
        if: always()
        run: sudo podman logs fetchit

      - name: ensure httpd.service is running
        run: timeout 150 bash -c -- 'sysd=inactive ; until [ $sysd = "active" ]; do sysd=$(sudo systemctl is-active httpd.service); done'

      - name: Pull test httpd image
        run: sudo podman pull quay.io/sallyom/httpd-ex:latest

      - name: tag the image
        run: sudo podman tag quay.io/sallyom/httpd-ex:latest registry.access.redhat.com/ubi8/httpd-24:latest

      - name: Wait for podman auto-update
        run: timeout 330 bash -c -- 'msg=0 ; until [ $msg -ge 1 ]; do msg=$( curl -s localhost:8080/index.html | grep "Welcome to your static httpd application" | wc -l ); done'

      - name: check the service
        if: always()
        run: sudo systemctl status podman-auto-update.timer

      - name: Logs
        if: always()
        run: sudo podman logs fetchit

      - name: list podman pods showing when they were started
        if: always()
        run: sudo podman ps -a

  systemd-enable-validate:
    runs-on: ubuntu-latest
    needs: [ build , build-systemd-amd ]
    steps:
      - uses: actions/checkout@v2

      - name: Enable the podman socket
        run: sudo systemctl enable --now podman.socket

      - name: pull artifact
        uses: actions/download-artifact@v1
        with:
          name: fetchit-image
          path: /tmp

      - name: Load the image
        run: sudo podman load -i /tmp/fetchit.tar

      - name: tag the image
        run: sudo podman tag quay.io/fetchit/fetchit-amd:latest quay.io/fetchit/fetchit:latest

      - name: pull systemd amd artifact
        uses: actions/download-artifact@v1
        with:
          name: systemd-image-amd
          path: /tmp

      - name: Load the systemd image
        run: sudo podman load -i /tmp/systemd-amd.tar

      - name: tag the image
        run: sudo podman tag quay.io/fetchit/fetchit-systemd-amd:latest quay.io/fetchit/fetchit-systemd:latest

      - name: Start fetchit
        run: sudo podman run -d --name fetchit -v fetchit-volume:/opt -v ./examples/systemd-enable.yaml:/opt/mount/config.yaml -v /run/podman/podman.sock:/run/podman/podman.sock --security-opt label=disable quay.io/fetchit/fetchit-amd:latest

      - name: Wait for fetchit to deploy
        run: timeout 150 bash -c "until [ -f /etc/systemd/system/httpd.service ]; do sleep 2; done"

      - name: Logs
        if: always()
        run: sudo podman logs fetchit

      - name: ensure systemd containers are gone
        run: sudo podman ps -a

      - name: ensure httpd.service is running
        run: timeout 150 bash -c -- 'sysd=inactive ; until [ $sysd = "active" ]; do sysd=$(sudo systemctl is-active httpd.service); done'

  systemd-user-enable-validate:
    runs-on: ubuntu-latest
    needs: [ build , build-systemd-amd ]
    steps:
      - uses: actions/checkout@v2

      - name: enable podman.socket
        run: |
          set -x
          loginctl enable-linger runner
          sleep 1
          ls -al /run/user/$UID
          XDG_RUNTIME_DIR=/run/user/$UID systemctl --user enable --now podman.socket

      - name: pull artifact
        uses: actions/download-artifact@v1
        with:
          name: fetchit-image
          path: /tmp

      - name: Load the image
        run: podman load -i /tmp/fetchit.tar

      - name: tag the image
        run: podman tag quay.io/fetchit/fetchit-amd:latest quay.io/fetchit/fetchit:latest

      - name: pull systemd amd artifact
        uses: actions/download-artifact@v1
        with:
          name: systemd-image-amd
          path: /tmp

      - name: Load the systemd image
        run: podman load -i /tmp/systemd-amd.tar

      - name: tag the image
        run: podman tag quay.io/fetchit/fetchit-systemd-amd:latest quay.io/fetchit/fetchit-systemd:latest

      - name: Start fetchit
        run: podman run -d --name fetchit -v fetchit-volume:/opt -v ./examples/systemd-enable-user.yaml:/opt/mount/config.yaml -v /run/user/"${UID}"/podman/podman.sock:/run/podman/podman.sock -e XDG_RUNTIME_DIR="/run/user/${UID}" -e HOME="${HOME}" --security-opt label=disable quay.io/fetchit/fetchit-amd:latest

      - name: Wait for fetchit to deploy
        run: timeout 150 bash -c "until [ -f ~/.config/systemd/user/httpd.service ]; do sleep 2; done"

      - name: Logs
        run: podman logs fetchit

      - name: list files
        run: ls ~/.config/systemd/user/httpd.service

      - name: ensure systemd containers are gone
        run: podman ps -a

      - name: ensure httpd.service is running
        run: timeout 150 bash -c -- 'c=0 ; until [ $c -eq 1 ]; do c=$(podman ps | grep httpd | wc -l); done'

  systemd-restart-validate:
    runs-on: ubuntu-latest
    needs: [ build , build-systemd-amd ]
    steps:
      - uses: actions/checkout@v2

      - name: Enable the podman socket
        run: sudo systemctl enable --now podman.socket

      - name: pull artifact
        uses: actions/download-artifact@v1
        with:
          name: fetchit-image
          path: /tmp

      - name: Load the image
        run: sudo podman load -i /tmp/fetchit.tar

      - name: tag the image
        run: sudo podman tag quay.io/fetchit/fetchit-amd:latest quay.io/fetchit/fetchit:latest

      - name: pull systemd amd artifact
        uses: actions/download-artifact@v1
        with:
          name: systemd-image-amd
          path: /tmp

      - name: Load the systemd image
        run: sudo podman load -i /tmp/systemd-amd.tar

      - name: tag the image
        run: sudo podman tag quay.io/fetchit/fetchit-systemd-amd:latest quay.io/fetchit/fetchit-systemd:latest

      - name: Start fetchit
        run: sudo podman run -d --name fetchit -v fetchit-volume:/opt -v ./examples/systemd-restart.yaml:/opt/mount/config.yaml -v /run/podman/podman.sock:/run/podman/podman.sock --security-opt label=disable quay.io/fetchit/fetchit-amd:latest

      - name: Wait for fetchit to deploy
        run: timeout 150 bash -c "until [ -f /etc/systemd/system/httpd.service ]; do sleep 2; done"

      - name: Logs
        if: always()
        run: sudo podman logs fetchit

      - name: list files
        run: sudo ls /etc/systemd/system/httpd.service

      - name: ensure systemd containers are gone
        run: sudo podman ps -a

      - name: ensure httpd.service is running
        run: timeout 150 bash -c -- 'sysd=inactive ; until [ $sysd = "active" ]; do sysd=$(sudo systemctl is-active httpd.service); done'

  ansible-validate:
    runs-on: ubuntu-latest
    needs: [ build, build-ansible-amd ]
    steps:
      - uses: actions/checkout@v2

      - name: Enable the podman socket
        run: sudo systemctl enable --now podman.socket

      - name: ssh-keygen
        run: sudo ssh-keygen -t rsa -b 4096 -f /root/.ssh/id_rsa -N ""

      - name: cp pub into authorized
        run: sudo cp /root/.ssh/id_rsa.pub /root/.ssh/authorized_keys

      - name: pull artifact
        uses: actions/download-artifact@v1
        with:
          name: fetchit-image
          path: /tmp

      - name: Load the image
        run: sudo podman load -i /tmp/fetchit.tar
  
      - name: Pull ansible artifact
        uses: actions/download-artifact@v1
        with:
          name: ansible-image-amd
          path: /tmp

      - name: Load the ansible image
        run: sudo podman load -i /tmp/ansible-amd.tar

      - name: tag the image
        run: sudo podman tag quay.io/fetchit/fetchit-ansible-amd:latest quay.io/fetchit/fetchit-ansible:latest 

      - name: tag the image
        run: sudo podman tag quay.io/fetchit/fetchit-amd:latest quay.io/fetchit/fetchit:latest
        
      - name: Start fetchit
        run: sudo podman run -d --name fetchit -v fetchit-volume:/opt -v ./examples/ansible.yaml:/opt/mount/config.yaml -v /run/podman/podman.sock:/run/podman/podman.sock --security-opt label=disable quay.io/fetchit/fetchit-amd:latest
    
      - name: Logs
        if: always()
        run: sudo podman logs fetchit
      
      - name: list packages
        run: timeout 150 bash -c -- 'z=0 ; until [ $z -ge 1 ]; do z=$(sudo apt list --installed | grep zsh | wc -l); done'

  systemd-validate-exact-file:
    runs-on: ubuntu-latest
    needs: [ build , pull-and-archive ]
    steps:
      - uses: actions/checkout@v2
 
      - name: Enable the podman socket
        run: sudo systemctl enable --now podman.socket

      - name: pull artifact
        uses: actions/download-artifact@v1
        with:
          name: fetchit-image
          path: /tmp

      - name: Load the image
        run: sudo podman load -i /tmp/fetchit.tar
 
      - name: tag the image
        run: sudo podman tag quay.io/fetchit/fetchit-amd:latest quay.io/fetchit/fetchit:latest

      - name: Start fetchit
        run: sudo podman run -d --name fetchit -v fetchit-volume:/opt -v ./examples/systemd-config-single-file.yaml:/opt/mount/config.yaml -v /run/podman/podman.sock:/run/podman/podman.sock --security-opt label=disable quay.io/fetchit/fetchit-amd:latest
 
      - name: Wait for fetchit to deploy
        run: timeout 150 bash -c "until [ -f /etc/systemd/system/httpd.service ]; do sleep 2; done"
 
      - name: Logs
        if: always()
        run: sudo podman logs fetchit

      - name: list files
        run: sudo ls /etc/systemd/system/httpd.service

      - name: ensure systemd container is gone
        run: sudo podman ps -a

  kube-validate:
    runs-on: ubuntu-latest
    needs: [ build , pull-and-archive ]
    steps:
      - uses: actions/checkout@v2
        
      - name: Enable the podman socket
        run: sudo systemctl enable --now podman.socket

      - name: pull artifact
        uses: actions/download-artifact@v1
        with:
          name: fetchit-image
          path: /tmp

      - name: Load the image
        run: sudo podman load -i /tmp/fetchit.tar

      - name: tag the image
        run: sudo podman tag quay.io/fetchit/fetchit-amd:latest quay.io/fetchit/fetchit:latest
        
      - name: Start fetchit
        run: sudo podman run -d --name fetchit -v ./examples/kube-play-config.yaml:/opt/mount/config.yaml -v /run/podman/podman.sock:/run/podman/podman.sock --security-opt label=disable quay.io/fetchit/fetchit-amd:latest
        
      - name: Wait for fetchit to deploy
        run: sleep 1m
        
      - name: Logs
        if: always()
        run: sudo podman logs fetchit

      - name: verify container is running
        run: if [[ $(sudo podman pod ps | grep -v CON= | grep colors_pod | wc -l) = "1" ]] ; then echo "Container successfully launched"; else exit 1; fi

      - name: Print the current running container
        run: sudo podman ps

  clean-validate:
    runs-on: ubuntu-latest
    needs: [ build , pull-and-archive ]
    steps:
      - uses: actions/checkout@v2
        
      - name: Enable the podman socket
        run: sudo systemctl enable --now podman.socket

      - name: pull artifact
        uses: actions/download-artifact@v1
        with:
          name: fetchit-image
          path: /tmp

      - name: Create unused volume
        run: sudo podman volume create test
        
      - name: Pull an image
        run: sudo podman image pull alpine:latest

      - name: Load the image
        run: sudo podman load -i /tmp/fetchit.tar

      - name: tag the image
        run: sudo podman tag quay.io/fetchit/fetchit-amd:latest quay.io/fetchit/fetchit:latest
        
      - name: Start fetchit
        run: sudo podman run -d --name fetchit -v ./examples/clean-config.yaml:/opt/mount/config.yaml -v /run/podman/podman.sock:/run/podman/podman.sock --security-opt label=disable quay.io/fetchit/fetchit-amd:latest
        
      - name: identify fetchit container
        run: timeout 150 bash -c -- 'f=0 ; until [ $f -eq 1 ]; do f=$(sudo podman ps | grep fetchit | wc -l); done'

      - name: Print the current images
        run: sudo podman image ls

      - name: wait until image is removed
        run: timeout 150 bash -c -- 'i=0 ; until [ $i -eq 0 ]; do i=$(sudo podman image ls alpine | grep -v REPOSITORY | wc -l); done'
  
      - name: Wait for fetchit to clean these up
        run: sleep 30s 

      - name: Logs
        if: always()
        run: sudo podman logs fetchit

      - name: verify volume is deleted
        run: if [[ $(sudo podman volume ls | grep test) ]] ; then exit 1; else echo "Volume correctly removed" 1; fi

      - name: verify image is deleted
        run: if [[ $(sudo podman image ls | grep alpine) ]] ; then exit 1; else echo "Image correctly removed" 1; fi

  multi-engine-validate:
    runs-on: ubuntu-latest
    needs: [ build , pull-and-archive ]
    steps:
      - uses: actions/checkout@v2
        
      - name: Enable the podman socket
        run: sudo systemctl enable --now podman.socket

      - name: pull artifact
        uses: actions/download-artifact@v1
        with:
          name: fetchit-image
          path: /tmp

      - name: Load the image
        run: sudo podman load -i /tmp/fetchit.tar

      - name: pull artifact
        uses: actions/download-artifact@v1
        with:
          name: colors
          path: /tmp

      - name: Load the image
        run: sudo podman load -i /tmp/colors.tar

      - name: Create destination directory
        run: sudo mkdir /tmp/ft

      - name: Load the image
        run: sudo podman load -i /tmp/fetchit.tar

      - name: pull artifact
        uses: actions/download-artifact@v1
        with:
          name: colors
          path: /tmp

      - name: Load the image
        run: sudo podman load -i /tmp/colors.tar

      - name: tag the image
        run: sudo podman tag quay.io/fetchit/fetchit-amd:latest quay.io/fetchit/fetchit:latest
  
      - name: Start fetchit
        run: sudo podman run -d --name fetchit -v fetchit-volume:/opt -v ./examples/full-suite.yaml:/opt/mount/config.yaml -v /run/podman/podman.sock:/run/podman/podman.sock --security-opt label=disable quay.io/fetchit/fetchit-amd:latest
        
      - name: Wait for fetchit to deploy
        run: timeout 150 bash -c "until [ -f /etc/systemd/system/httpd.service ]; do sleep 2; done"

      - name: check for file
        run: timeout 150 bash -c "until [ -f /tmp/ft/hello.txt ]; do sleep 2; done"

      - name: check for file
        run: timeout 150 bash -c "until [ -f /tmp/ft/anotherfile.txt ]; do sleep 2; done"       

      - name: identify colors container
        run: timeout 150 bash -c -- 'c=0 ; until [ $c -eq 2 ]; do c=$(sudo podman ps | grep colors | wc -l); done'

      - name: Logs
        if: always()
        run: sudo podman logs fetchit

      - name: ensure only required containers are running (cap colors and fetchit)
        run: if [[ $(sudo podman ps -a | grep -v CON | grep -v fetchit | grep -v cap | grep -v colors | wc -l) > "0" ]] ; then exit 1; else echo "Containers properly cleaned"; fi

      - name: verify raw container is running
        run: if [[ $(sudo podman ps | grep -v CON= | grep colors | grep -v cap | wc -l) = "2" ]] ; then echo "Container successfully launched"; else exit 1; fi

  multi-engine-skew-validate:
    runs-on: ubuntu-latest
    needs: [ build , pull-and-archive ]
    steps:
      - uses: actions/checkout@v2
        
      - name: Enable the podman socket
        run: sudo systemctl enable --now podman.socket

      - name: pull artifact
        uses: actions/download-artifact@v1
        with:
          name: fetchit-image
          path: /tmp

      - name: Load the image
        run: sudo podman load -i /tmp/fetchit.tar

      - name: pull artifact
        uses: actions/download-artifact@v1
        with:
          name: colors
          path: /tmp

      - name: Load the image
        run: sudo podman load -i /tmp/colors.tar

      - name: Create destination directory
        run: sudo mkdir /tmp/ft

      - name: Load the image
        run: sudo podman load -i /tmp/fetchit.tar
        
      - name: pull artifact
        uses: actions/download-artifact@v1
        with:
          name: colors
          path: /tmp

      - name: Load the image
        run: sudo podman load -i /tmp/colors.tar

      - name: tag the image
        run: sudo podman tag quay.io/fetchit/fetchit-amd:latest quay.io/fetchit/fetchit:latest
  
      - name: Start fetchit
        run: sudo podman run -d --name fetchit -v fetchit-volume:/opt -v ./examples/full-suite-with-skew.yaml:/opt/mount/config.yaml -v /run/podman/podman.sock:/run/podman/podman.sock --security-opt label=disable quay.io/fetchit/fetchit-amd:latest
        
      - name: Logs
        if: always()
        run: sudo podman logs fetchit

      - name: Wait for fetchit to deploy
        run: timeout 150 bash -c "until [ -f /etc/systemd/system/httpd.service ]; do sleep 2; done"

      - name: check for file
        run: timeout 150 bash -c "until [ -f /tmp/ft/hello.txt ]; do sleep 2; done"

      - name: check for file
        run: timeout 150 bash -c "until [ -f /tmp/ft/anotherfile.txt ]; do sleep 2; done"       

      - name: identify colors container
        run: timeout 150 bash -c -- 'c=0 ; until [ $c -eq 2 ]; do c=$(sudo podman ps | grep colors | wc -l); done'

      - name: ensure only required containers are running (cap colors and fetchit)
        run: if [[ $(sudo podman ps -a | grep -v CON | grep -v fetchit | grep -v cap | grep -v colors | wc -l) > "0" ]] ; then exit 1; else echo "Containers properly cleaned"; fi

      - name: verify raw container is running
        run: if [[ $(sudo podman ps | grep -v CON= | grep -v cap | grep colors | wc -l) = "2" ]] ; then echo "Container successfully launched"; else exit 1; fi

  make-change-to-repo:
    runs-on: ubuntu-latest
    if: >
      (github.event_name == 'push' || github.event_name == 'schedule') &&
      (github.ref == 'refs/heads/main' || startsWith(github.ref, 'refs/tags/v'))
    needs: [ build , pull-and-archive ]
    steps:
      - uses: actions/checkout@v3
        with:
          path: main

      - name: checkout with token
        uses: actions/checkout@v3
        with:
          path: ci
          ref: ci

      - name: Enable the podman socket
        run: sudo systemctl enable --now podman.socket

      - name: ensure value and commit
        run: |
          if [[ $( grep pink ./ci/examples/raw/color1.json | wc -l ) = "1" ]] ; then
            cat <<< $(jq '.Env.APP_COLOR |= "blue"' ./ci/examples/raw/color1.json) > ./ci/examples/raw/color1.json 
            cd ci
            git config --local user.email "41898282+github-actions[bot]@users.noreply.github.com"
            git config --local user.name "github-actions[bot]"
            git commit -m "color changes" -a
            git push -f
          fi

      - name: pull artifact
        uses: actions/download-artifact@v1
        with:
          name: fetchit-image
          path: /tmp

      - name: Load the image
        run: sudo podman load -i /tmp/fetchit.tar

      - name: pull artifact
        uses: actions/download-artifact@v1
        with:
          name: colors
          path: /tmp

      - name: Load the image
        run: sudo podman load -i /tmp/colors.tar

      - name: tag the image
        run: sudo podman tag quay.io/fetchit/fetchit-amd:latest quay.io/fetchit/fetchit:latest
        
      - name: set values relating to the current env
        run: | 
          sed -i 's|  url: http://github.com/containers/fetchit|  url: http://github.com/${{ github.repository }}|g' /home/runner/work/fetchit/fetchit/main/examples/ci-config.yaml
          sed -i 's|   branch: ci|  branch: "{{ github.ref }}"|g' /home/runner/work/fetchit/fetchit/main/examples/ci-config.yaml

      - name: Start fetchit
        run: sudo podman run -d --name fetchit -v fetchit-volume:/opt -v /home/runner/work/fetchit/fetchit/main/examples/ci-config.yaml:/opt/mount/config.yaml -v /run/podman/podman.sock:/run/podman/podman.sock --security-opt label=disable quay.io/fetchit/fetchit-amd:latest

      - name: identify colors container
        run: timeout 150 bash -c -- 'c=0 ; until [ $c -eq 2 ]; do c=$(sudo podman ps | grep colors | wc -l); done'

      - name: Logs
        if: always()
        run: sudo podman logs fetchit

      - name: get environment variable
        run: if [[ $(sudo podman exec colors1 env | grep APP_COLOR) = "APP_COLOR=blue" ]] ; then exit 1; else echo "Environment variable set"; fi

      - name: update variable
        run: |
          cat <<< $(jq '.Env.APP_COLOR |= "pink"' ./ci/examples/raw/color1.json) > ./ci/examples/raw/color1.json 

      - name: Commit files
        run: |
          cd ci
            git config --local user.email "41898282+github-actions[bot]@users.noreply.github.com"
            git config --local user.name "github-actions[bot]"
            git commit -m "color changes" -a
            git push -f

      - name: Wait for fetchit to deploy
        run: |
          env_color=blue
          timeout 150 bash -c "until [ $env_color = "pink" ]; do env_color=$(sudo podman exec colors1 env | grep APP_COLOR); done"


      - name: Logs
        if: always()
        run: sudo podman logs fetchit

      - name: get environment variable
        run: if [[ $(sudo podman exec colors1 env | grep APP_COLOR) = "APP_COLOR=pink" ]] ; then exit 1; else echo "Environment variable set"; fi

  push-amd-image-to-registry:
    runs-on: ubuntu-latest
    needs: [ build, raw-validate, fetchit-config-target-no-config-validate, fetchit-config-reload-validate, default-volume-validate, clean-validate, kube-validate, systemd-validate, systemd-enable-validate, systemd-user-enable-validate, systemd-autoupdate-validate, systemd-restart-validate, systemd-validate-exact-file, multi-engine-validate, make-change-to-repo, filetransfer-validate, filetransfer-validate-exact-file, ansible-validate ]
    if: >
      (github.event_name == 'push' || github.event_name == 'schedule') &&
      (github.ref == 'refs/heads/main' || startsWith(github.ref, 'refs/tags/v'))
    steps:
      - name: Login to Quay
        uses: docker/login-action@v1
        with:
          registry: quay.io
          username: ${{ secrets.REGISTRY_USER }}
          password: ${{ secrets.REGISTRY_PASSWORD }}

      - name: pull artifact
        uses: actions/download-artifact@v1
        with:
          name: fetchit-image
          path: /tmp

      - name: Load the image
        run: docker load -i /tmp/fetchit.tar

      - name: push image
        run: docker push quay.io/fetchit/fetchit-amd:latest


  build-arm-and-manifest-list:
    runs-on: ubuntu-latest
    needs: [ build, raw-validate, fetchit-config-target-no-config-validate, fetchit-config-reload-validate, default-volume-validate, clean-validate, kube-validate, systemd-validate, systemd-enable-validate, systemd-user-enable-validate, systemd-autoupdate-validate, systemd-restart-validate, systemd-validate-exact-file, multi-engine-validate, make-change-to-repo, filetransfer-validate, filetransfer-validate-exact-file, ansible-validate ]
    if: >
      (github.event_name == 'push' || github.event_name == 'schedule') &&
      (github.ref == 'refs/heads/main' || startsWith(github.ref, 'refs/tags/v'))
    steps:
      - name: Checkout code
        uses: actions/checkout@v2
        
      - name: update system
        run: sudo apt-get update

      - name: Install required packages
        run: sudo apt install podman build-essential qemu-user qemu-user-static  

      - name: Build the arm image
        run: go mod tidy && go mod vendor && CTR_CMD=podman make build-containerized-cross-build-linux-arm64

      - name: Export image
        run: podman save -o /tmp/fetchit-arm.tar quay.io/fetchit/fetchit-arm:latest

      - name: Save container as artifact
        uses: actions/upload-artifact@v1
        with:
          name: fetchit-arm-image
          path: /tmp/fetchit-arm.tar

  push-manifest-list-to-registry:
    runs-on: ubuntu-latest
    needs: [ build-arm-and-manifest-list ]
    if: >
      (github.event_name == 'push' || github.event_name == 'schedule') &&
      (github.ref == 'refs/heads/main' || startsWith(github.ref, 'refs/tags/v'))
    steps:
      - name: pull artifact
        uses: actions/download-artifact@v1
        with:
          name: fetchit-image
          path: /tmp

      - name: Load the amd image
        run: podman load -i /tmp/fetchit.tar

      - name: pull arm artifact
        uses: actions/download-artifact@v1
        with:
          name: fetchit-arm-image
          path: /tmp

      - name: Load the arm image
        run: podman load -i /tmp/fetchit-arm.tar

      - name: create manifest
        run: podman manifest create quay.io/fetchit/fetchit:latest

      - name: Login to Quay
        uses: docker/login-action@v1
        with:
          registry: quay.io
          username: ${{ secrets.REGISTRY_USER }}
          password: ${{ secrets.REGISTRY_PASSWORD }}

      - name: podman login to quay.io
        run: podman login --authfile ~/.docker/config.json quay.io

      - name: add images and push manifest list
        run: |
          podman manifest add --arch arm64 quay.io/fetchit/fetchit:latest docker://quay.io/fetchit/fetchit-arm:latest
          podman manifest add quay.io/fetchit/fetchit:latest docker://quay.io/fetchit/fetchit-amd:latest
          podman manifest push --authfile ~/.docker/config.json quay.io/fetchit/fetchit:latest docker://quay.io/fetchit/fetchit:latest --format=docker

  publish-binary-to-github:
    runs-on: ubuntu-latest
    needs: [ build-arm-and-manifest-list ]
    if: >
      (github.event_name == 'push' || github.event_name == 'schedule') &&
      (github.ref == 'refs/heads/main' || startsWith(github.ref, 'refs/tags/v'))
    steps:
      - name: pull arm image
        uses: actions/download-artifact@v1
        with:
          name: fetchit-arm-image
          path: /tmp

      - name: Load the arm image
        run: podman load -i /tmp/fetchit-arm.tar

      - name: Pull amd image
        uses: actions/download-artifact@v1
        with:
          name: fetchit-image
          path: /tmp

      - name: Load the amd image
        run: podman load -i /tmp/fetchit.tar

      - name: move binary
        run: |
          arm=$(podman images | grep arm | awk '{print $3}')
          amd=$(podman images | grep amd | awk '{print $3}')
          podman cp $(podman create --rm $arm):/usr/local/bin/fetchit ./fetchit-arm
          podman cp $(podman create --rm $amd):/usr/local/bin/fetchit ./fetchit-amd

      - name: push binary
        uses: "marvinpinto/action-automatic-releases@latest"
        with:
          repo_token: "${{ secrets.GITHUB_TOKEN }}"
          automatic_release_tag: "latest"
          prerelease: true
          title: "Latest Build"
          files: |
            fetchit-arm
            fetchit-amd

  create-ansible-manifest:
    runs-on: ubuntu-latest
    needs: [ ansible-validate, build-ansible-arm ]
    if: >
      (github.event_name == 'push' || github.event_name == 'schedule') &&
      (github.ref == 'refs/heads/main' || startsWith(github.ref, 'refs/tags/v'))
    steps:
      - name: pull artifact
        uses: actions/download-artifact@v1
        with:
          name: ansible-image-arm
          path: /tmp

      - name: Load the amd image
        run: podman load -i /tmp/ansible-arm.tar

      - name: pull amd artifact
        uses: actions/download-artifact@v1
        with:
          name: ansible-image-amd
          path: /tmp

      - name: Load the arm image
        run: podman load -i /tmp/ansible-amd.tar

      - name: Login to Quay
        uses: docker/login-action@v1
        with:
          registry: quay.io
          username: ${{ secrets.REGISTRY_USER }}
          password: ${{ secrets.REGISTRY_PASSWORD }}

      - name: podman login to quay.io
        run: podman login --authfile ~/.docker/config.json quay.io
        
      - name: create manifest
        run: podman manifest create quay.io/fetchit/fetchit-ansible:latest

      - name: add images to manifest list
        run: |
          podman manifest add --arch arm64 quay.io/fetchit/fetchit-ansible:latest docker://quay.io/fetchit/fetchit-ansible-arm:latest
          podman manifest add quay.io/fetchit/fetchit-ansible:latest docker://quay.io/fetchit/fetchit-ansible-amd:latest
          podman manifest push --authfile ~/.docker/config.json quay.io/fetchit/fetchit-ansible:latest docker://quay.io/fetchit/fetchit-ansible:latest --format=docker

  create-systemd-manifest:
    runs-on: ubuntu-latest
    needs: [ systemd-validate, systemd-enable-validate, systemd-user-enable-validate, systemd-autoupdate-validate, build-systemd-arm ]
    if: >
      (github.event_name == 'push' || github.event_name == 'schedule') &&
      (github.ref == 'refs/heads/main' || startsWith(github.ref, 'refs/tags/v'))
    steps:
      - name: pull artifact
        uses: actions/download-artifact@v1
        with:
          name: systemd-image-arm
          path: /tmp

      - name: Load the arm image
        run: podman load -i /tmp/systemd-arm.tar

      - name: pull amd artifact
        uses: actions/download-artifact@v1
        with:
          name: systemd-image-amd
          path: /tmp

      - name: Load the amd image
        run: podman load -i /tmp/systemd-amd.tar

      - name: Login to Quay
        uses: docker/login-action@v1
        with:
          registry: quay.io
          username: ${{ secrets.REGISTRY_USER }}
          password: ${{ secrets.REGISTRY_PASSWORD }}

      - name: podman login to quay.io
        run: podman login --authfile ~/.docker/config.json quay.io

      - name: create manifest
        run: podman manifest create quay.io/fetchit/fetchit-systemd:latest

      - name: add images to manifest list
        run: |
          podman manifest add --arch arm64 quay.io/fetchit/fetchit-systemd:latest docker://quay.io/fetchit/fetchit-systemd-arm:latest
          podman manifest add quay.io/fetchit/fetchit-systemd:latest docker://quay.io/fetchit/fetchit-systemd-amd:latest
          podman manifest push --authfile ~/.docker/config.json quay.io/fetchit/fetchit-systemd:latest docker://quay.io/fetchit/fetchit-systemd:latest --format=docker<|MERGE_RESOLUTION|>--- conflicted
+++ resolved
@@ -519,13 +519,8 @@
       - name: Load the autoupdate timer drop-in file
         run: sudo mkdir /etc/systemd/system/podman-auto-update.timer.d && sudo cp examples/systemd/podman-auto-update.timer.d-override.conf /etc/systemd/system/podman-auto-update.timer.d/override.conf && sudo systemctl daemon-reload
 
-<<<<<<< HEAD
       - name: start podman auto-update timer
-        run: sudo systemctl restart podman-auto-update.timer
-=======
-      - name: check the service
         run: sudo systemctl status podman-auto-update.timer
->>>>>>> a079d2d9
 
       - name: Load the image
         run: sudo podman load -i /tmp/fetchit.tar
