--- conflicted
+++ resolved
@@ -48,19 +48,12 @@
 }
 
 type Target struct {
-<<<<<<< HEAD
-	Name         string
-	url          string
-	branch       string
-	configReload *ConfigReload
-	mu           sync.Mutex
-	disconnected bool
-=======
 	name   string
 	url    string
 	branch string
 	mu     sync.Mutex
->>>>>>> f6e05059
+	disconnected bool
+
 }
 
 type SchedInfo struct {
