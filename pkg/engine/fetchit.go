package engine

import (
	"context"
	"fmt"
	"math/rand"
	"os"
	"path"
	"path/filepath"
	"strings"
	"time"

	"github.com/containers/podman/v4/pkg/bindings"
	"github.com/go-co-op/gocron"
	"github.com/go-git/go-git/v5"
	"github.com/go-git/go-git/v5/plumbing"
	githttp "github.com/go-git/go-git/v5/plumbing/transport/http"
	"github.com/spf13/cobra"
	"github.com/spf13/viper"

	"k8s.io/klog/v2"
)

const (
	fetchitService = "fetchit"
	fetchitVolume  = "fetchit-volume"
	fetchitImage   = "quay.io/fetchit/fetchit:latest"
	deleteFile     = "delete"
)

var (
	defaultConfigPath   = filepath.Join("/opt", "mount", "config.yaml")
	defaultConfigBackup = filepath.Join("/opt", "mount", "config-backup.yaml")

	fetchitConfig *FetchitConfig
	fetchit       *Fetchit
)

type Fetchit struct {
	// conn holds podman client
	conn               context.Context
	volume             string
	pat                string
	restartFetchit     bool
	scheduler          *gocron.Scheduler
	methodTargetScheds map[Method]SchedInfo
	allMethodTypes     map[string]struct{}
}

func newFetchit() *Fetchit {
	return &Fetchit{
		methodTargetScheds: make(map[Method]SchedInfo),
		allMethodTypes:     make(map[string]struct{}),
	}
}

func newFetchitConfig() *FetchitConfig {
	return &FetchitConfig{
		TargetConfigs: []*TargetConfig{},
	}
}

// fetchitCmd represents the base command when called without any subcommands
var fetchitCmd = &cobra.Command{
	Version: "0.0.0",
	Use:     fetchitService,
	Short:   "a tool to schedule gitOps workflows",
	Long:    "Fetchit is a tool to schedule gitOps workflows based on a given configuration file",
	Run: func(cmd *cobra.Command, args []string) {
		cmd.Help()
	},
}

// Execute adds all child commands to the root command and sets flags
// appropriately. This is called by main.main().
func Execute() {
	cobra.CheckErr(fetchitCmd.Execute())
}

// restart fetches new targets from an updated config
// new targets will be added, stale removed, and existing
// will set last commit as last known.
func (fc *FetchitConfig) Restart() {
	for mt := range fetchit.allMethodTypes {
		fetchit.scheduler.RemoveByTags(mt)
	}
	fetchit.scheduler.Clear()
	fetchit = fc.InitConfig(false)
	fetchit.RunTargets()
}

func populateConfig(v *viper.Viper) (*FetchitConfig, bool, error) {
	config := newFetchitConfig()
	configDir := filepath.Dir(defaultConfigPath)
	configName := filepath.Base(defaultConfigPath)
	v.AddConfigPath(configDir)
	v.SetConfigName(configName)
	v.SetConfigType("yaml")

	if err := v.ReadInConfig(); err == nil {
		if err := v.Unmarshal(&config); err != nil {
			klog.Info("Error with unmarshal of existing config file: %v", err)
			return nil, false, err
		}
	}
	return config, true, nil
}

func (fc *FetchitConfig) populateFetchit(config *FetchitConfig) *Fetchit {
	fetchit = newFetchit()
	fetchit.pat = fc.PAT
	ctx := context.Background()
	if fc.conn == nil {
		// TODO: socket directory same for all platforms?
		// sock_dir := os.Getenv("XDG_RUNTIME_DIR")
		// socket := "unix:" + sock_dir + "/podman/podman.sock"
		conn, err := bindings.NewConnection(ctx, "unix://run/podman/podman.sock")
		if err != nil || conn == nil {
			cobra.CheckErr(fmt.Errorf("error establishing connection to podman.sock: %v", err))
		}
		fc.conn = conn
	}
	fetchit.conn = fc.conn

	if err := detectOrFetchImage(fc.conn, fetchitImage, false); err != nil {
		cobra.CheckErr(err)
	}

	// look for a ConfigURL, only find the first
	// TODO: add logic to merge multiple configs
	if config.ConfigReload != nil {
		if config.ConfigReload.ConfigURL != "" {
			// reset URL if necessary
			// ConfigURL set in config file overrides env variable
			// If the same, this is no change, if diff then the new config has updated the configURL
			os.Setenv("FETCHIT_CONFIG_URL", config.ConfigReload.ConfigURL)
			// Convert configReload to a proper target for processing
			reload := &TargetConfig{
				Name:         configFileMethod,
				configReload: config.ConfigReload,
			}
			config.TargetConfigs = append(config.TargetConfigs, reload)
		}
	}
	if config.Prune != nil {
		prune := &TargetConfig{
			Name:  pruneMethod,
			prune: config.Prune,
		}
		config.TargetConfigs = append(config.TargetConfigs, prune)
	}
	if config.Images != nil {
		for _, i := range config.Images {
			imageLoad := &TargetConfig{
				Name:  i.Name,
				image: i,
			}
			config.TargetConfigs = append(config.TargetConfigs, imageLoad)
		}
	}
	if config.PodmanAutoUpdate != nil {
		sysds := config.PodmanAutoUpdate.AutoUpdateSystemd()
		autoUp := &TargetConfig{
			Name:    podmanAutoUpdate,
			Systemd: sysds,
		}
		config.TargetConfigs = append(config.TargetConfigs, autoUp)
	}

	fc.TargetConfigs = config.TargetConfigs
	if fc.scheduler == nil {
		fc.scheduler = gocron.NewScheduler(time.UTC)
	}
	fetchit.scheduler = fc.scheduler
	return getMethodTargetScheds(fc.TargetConfigs, fetchit)
}

// This location will be checked first. This is from a `-v /path/to/config.yaml:/opt/mount/config.yaml`,
// If not initial, this may be overwritten with what is currently in FETCHIT_CONFIG_URL
func isLocalConfig(v *viper.Viper) (*FetchitConfig, bool, error) {
	if _, err := os.Stat(defaultConfigPath); err != nil {
		klog.Infof("Local config file not found: %v", err)
		return nil, false, err
	}
	return populateConfig(v)
}

// Initconfig reads in config file and env variables if set.
func (fc *FetchitConfig) InitConfig(initial bool) *Fetchit {
	v := viper.New()
	var err error
	var isLocal, exists bool
	var config *FetchitConfig
	envURL := os.Getenv("FETCHIT_CONFIG_URL")

	// user will pass path on local system, but it must be mounted at the defaultConfigPath in fetchit pod
	// regardless of where the config file is on the host, fetchit will read the configFile from within
	// the pod at /opt/mount
	if initial {
		if _, err := os.Stat(filepath.Dir(defaultConfigPath)); err != nil {
			if envURL == "" {
				cobra.CheckErr(fmt.Errorf("the local config file must be mounted to /opt/mount directory at /opt/mount/config.yaml in the fetchit pod: %v", err))
			}
		}
	}

	config, isLocal, err = isLocalConfig(v)
	if (initial && !isLocal) || err != nil {
		// Only run this from initial startup and only after trying to populate the config from a local file.
		// because CheckForConfigUpdates also runs with each processConfig, so if !initial this is already done
		// If configURL is passed in, a config file on disk has priority on the initial run.
		_ = checkForConfigUpdates(envURL, false, true)
	}

	// if config is not yet populated, fc.CheckForConfigUpdates has placed the config
	// downloaded from URL to the defaultconfigPath
	if !isLocal {
		// If not initial run, only way to get here is if already determined need for reload
		// with an updated config placed in defaultConfigPath.
		config, exists, err = populateConfig(v)
		if config == nil || !exists || err != nil {
			if err != nil {
				cobra.CheckErr(fmt.Errorf("Could not populate config, tried %s in fetchit pod and also URL: %s. Ensure local config is mounted or served from a URL and try again.", defaultConfigPath, envURL))
			}
			cobra.CheckErr(fmt.Errorf("Error locating config, tried %s in fetchit pod and also URL %s. Ensure local config is mounted or served from a URL and try again: %v", defaultConfigPath, envURL, err))
		}
	}

	if config == nil {
		cobra.CheckErr("no fetchit targets found, exiting")
	}

	return fc.populateFetchit(config)
}

func getMethodTargetScheds(targetConfigs []*TargetConfig, fetchit *Fetchit) *Fetchit {
	for _, tc := range targetConfigs {
		tc.mu.Lock()
		defer tc.mu.Unlock()
<<<<<<< HEAD
		gitTarget := &Target{
			Name:         tc.Name,
			url:          tc.Url,
			branch:       tc.Branch,
			disconnected: tc.Disconnected,
=======

		internalTarget := &Target{
			name:   tc.Name,
			url:    tc.Url,
			branch: tc.Branch,
>>>>>>> f6e05059
		}

		if tc.configReload != nil {
			tc.configReload.target = internalTarget
			tc.configReload.initialRun = true
			fetchit.methodTargetScheds[tc.configReload] = tc.configReload.SchedInfo()
			fetchit.allMethodTypes[configFileMethod] = struct{}{}
		}

		if tc.prune != nil {
			tc.prune.target = internalTarget
			fetchit.methodTargetScheds[tc.prune] = tc.prune.SchedInfo()
			fetchit.allMethodTypes[pruneMethod] = struct{}{}

		}

		if tc.image != nil {
			tc.image.target = internalTarget
			tc.image.initialRun = true
			fetchit.methodTargetScheds[tc.image] = tc.image.SchedInfo()
			fetchit.allMethodTypes[imageMethod] = struct{}{}

		}

		if len(tc.Ansible) > 0 {
			fetchit.allMethodTypes[ansibleMethod] = struct{}{}
			for _, a := range tc.Ansible {
				a.initialRun = true
				a.target = internalTarget
				fetchit.methodTargetScheds[a] = a.SchedInfo()
			}
		}
		if len(tc.FileTransfer) > 0 {
			fetchit.allMethodTypes[filetransferMethod] = struct{}{}
			for _, ft := range tc.FileTransfer {
				ft.initialRun = true
				ft.target = internalTarget
				fetchit.methodTargetScheds[ft] = ft.SchedInfo()
			}
		}
		if len(tc.Kube) > 0 {
			fetchit.allMethodTypes[kubeMethod] = struct{}{}
			for _, k := range tc.Kube {
				k.initialRun = true
				k.target = internalTarget
				fetchit.methodTargetScheds[k] = k.SchedInfo()
			}
		}
		if len(tc.Raw) > 0 {
			fetchit.allMethodTypes[rawMethod] = struct{}{}
			for _, r := range tc.Raw {
				r.initialRun = true
				r.target = internalTarget
				fetchit.methodTargetScheds[r] = r.SchedInfo()
			}
		}
		if len(tc.Systemd) > 0 {
			fetchit.allMethodTypes[rawMethod] = struct{}{}
			for _, sd := range tc.Systemd {
				sd.initialRun = true
				sd.target = internalTarget
				fetchit.methodTargetScheds[sd] = sd.SchedInfo()
			}
		}
	}
	return fetchit
}

// This assumes each Target has no more than 1 each of Raw, Systemd, FileTransfer
func (f *Fetchit) RunTargets() {
	for method := range f.methodTargetScheds {
		// ConfigReload, PodmanAutoUpdateAll, Image, Prune methods do not include git URL
		if method.GetTarget().url != "" {
			if err := getClone(method.GetTarget(), f.pat); err != nil {
				klog.Warningf("Target: %s, clone error: %v, will retry next scheduled run", method.GetTarget().name, err)
			}
		}
	}

	s := f.scheduler
	for method, schedInfo := range f.methodTargetScheds {
		skew := 0
		if schedInfo.skew != nil {
			skew = rand.Intn(*schedInfo.skew)
		}
		ctx, cancel := context.WithCancel(context.Background())
		defer cancel()
		mt := method.GetKind()
		klog.Infof("Processing Target: %s Method: %s Name: %s", method.GetTarget().name, mt, method.GetName())
		s.Cron(schedInfo.schedule).Tag(mt).Do(method.Process, ctx, f.conn, f.pat, skew)
		s.StartImmediately()
	}
	s.StartAsync()
	select {}
}

func getClone(target *Target, PAT string) error {
	trimDir := strings.TrimSuffix(target.url, path.Ext(target.url))
	directory := filepath.Base(trimDir)
	absPath, err := filepath.Abs(directory)
	if err != nil {
		return err
	}
	var exists bool
	if _, err := os.Stat(directory); err == nil {
		exists = true
		// if directory/.git does not exist, fail quickly
		if _, err := os.Stat(directory + "/.git"); err != nil {
			return fmt.Errorf("%s exists but is not a git repository", directory)
		}
	} else if !os.IsNotExist(err) {
		return err
	}

	if !exists && !target.disconnected {
		klog.Infof("git clone %s %s --recursive", target.url, target.branch)
		var user string
		if PAT != "" {
			user = "fetchit"
		}
		_, err = git.PlainClone(absPath, false, &git.CloneOptions{
			Auth: &githttp.BasicAuth{
				Username: user, // the value of this field should not matter when using a PAT
				Password: PAT,
			},
			URL:           target.url,
			ReferenceName: plumbing.ReferenceName(fmt.Sprintf("refs/heads/%s", target.branch)),
			SingleBranch:  true,
		})
		if err != nil {
			return err
		}
	} else if !exists && target.disconnected {
		extractZip(target.url, target.Name)
	}
	return nil
}<|MERGE_RESOLUTION|>--- conflicted
+++ resolved
@@ -237,19 +237,11 @@
 	for _, tc := range targetConfigs {
 		tc.mu.Lock()
 		defer tc.mu.Unlock()
-<<<<<<< HEAD
-		gitTarget := &Target{
-			Name:         tc.Name,
-			url:          tc.Url,
-			branch:       tc.Branch,
-			disconnected: tc.Disconnected,
-=======
-
 		internalTarget := &Target{
 			name:   tc.Name,
 			url:    tc.Url,
 			branch: tc.Branch,
->>>>>>> f6e05059
+			disconnected: tc.Disconnected,
 		}
 
 		if tc.configReload != nil {
